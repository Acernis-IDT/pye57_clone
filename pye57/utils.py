--- conflicted
+++ resolved
@@ -23,7 +23,6 @@
     n = node.get(name)
     return cast[n.type()](n)
 
-<<<<<<< HEAD
 def convert_spherical_to_cartesian(rae):
     """
     Converts spherical(rae) to cartesian(xyz), where rae = range, azimuth(theta), 
@@ -39,18 +38,4 @@
             range_ * np.cos(phi) * np.cos(theta),
             range_ * np.cos(phi) * np.sin(theta),
             range_ * np.sin(phi)
-=======
-def convert_spherical_to_cartesian(rae: Type[np.ndarray])-> Type[np.ndarray]:
-    """
-    Converts spherical(rae) to cartesian(xyz), where rae = range, azimuth(theta), 
-    elevation(phi). 
-    
-    Reference for formula: http://www.libe57.org/bestCoordinates.html (Note: the 
-    formula is different from the one online, so please one at the above reference)
-    """
-    return np.concatenate((
-            rae[:, :1] * np.cos(rae[:, 2:3]) * np.cos(rae[:, 1:2]),
-            rae[:, :1] * np.cos(rae[:, 2:3]) * np.sin(rae[:, 1:2]),
-            rae[:, :1] * np.sin(rae[:, 2:3])
->>>>>>> 45e5057e
         ), axis=1)